--- conflicted
+++ resolved
@@ -684,12 +684,7 @@
 
 ### Wednesday, October 7th, 2015
 
-<<<<<<< HEAD
-"_¿Puedo tomar su plato, joven? ¿Y el suyo,
-señorita?_"
-=======
 "_¿Puedo tomar su plato, joven? ¿Y el suyo, señorita?_"
->>>>>>> 491af5bb
 
 Today was going to be a long day. The class wouldn't start until 17h. We would
 have all morning. We did.
@@ -1194,11 +1189,7 @@
 
 ### Sunday, October 11th, 2015
 
-<<<<<<< HEAD
 _National Coming out Day._
-=======
-National Coming out Day._
->>>>>>> 491af5bb
 
 "I know you are not a coward. I'm glad you've said it now; in person. Whenever
 you want to tell your Dad, whenever you feel ready—if you want, I can tell him.
@@ -1687,12 +1678,7 @@
 
 ### Thursday, October 15th, 2015
 
-<<<<<<< HEAD
-"When I imagined the masks, I had this exact
-view in my head."
-=======
 "When I imagined the masks, I had this exact view in my head."
->>>>>>> 491af5bb
 
 "Do you want to take a picture?"
 
